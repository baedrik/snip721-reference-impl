--- conflicted
+++ resolved
@@ -29,7 +29,7 @@
 [features]
 # for quicker tests, cargo test --lib
 # for more explicit tests, cargo test --features=backtraces
-#backtraces = ["cosmwasm-std/backtraces"]
+backtraces = ["cosmwasm-std/backtraces"]
 
 [dependencies]
 cosmwasm-std = { git = "https://github.com/scrtlabs/cosmwasm", tag = "v1.1.9-secret" }
@@ -39,12 +39,8 @@
 serde = { version = "1.0.154", default-features = false, features = ["derive"] }
 bincode2 = "2.0.1"
 base64 = "0.21.0"
-<<<<<<< HEAD
-primitive-types = { version = "0.11.1", default-features = false }
-=======
 primitive-types = { version = "0.12.1", default-features = false }
 
->>>>>>> 09f4f246
 
 [dev-dependencies]
 cosmwasm-schema = { version = "1.2.2" }